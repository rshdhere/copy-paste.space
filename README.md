--- conflicted
+++ resolved
@@ -2,17 +2,8 @@
 
 Easily share text snippets and images between your phone, tablet, and computer instantly, without cables or complicated setup.
 
-<<<<<<< HEAD
----
 
-## Demo
-
-![Demo](assets/copy-paste.space-demo.gif)
-
-
-=======
 ![Project Demo](assets/copy-paste.space.gif)
->>>>>>> d029a186
 
 ## 📖 Introduction
 
